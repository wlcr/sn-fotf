--- conflicted
+++ resolved
@@ -116,12 +116,6 @@
     throw redirect('/collections');
   }
 
-<<<<<<< HEAD
-  const [{collection}] = await Promise.all([
-    storefront.query(CollectionQuery, {
-      variables: {handle, ...paginationVariables},
-      // Add other queries here, so that they are loaded in parallel
-=======
   // Create Sanity client for potential CollectionPage lookup
   const sanityClient = createSanityClient(context.env);
 
@@ -154,8 +148,9 @@
   }
 
   // Step 3: Load Shopify collection, settings, and shop data in parallel
+  // Use CollectionQuery from PR #11
   const [shopifyRes, settings, shopData] = await Promise.all([
-    storefront.query(COLLECTION_QUERY, {
+    storefront.query(CollectionQuery, {
       variables: {handle: collectionHandle, ...paginationVariables},
     }),
     // Load global settings for SEO
@@ -182,7 +177,6 @@
         error instanceof Error ? error.message : String(error),
       );
       return null;
->>>>>>> c0aeb30f
     }),
   ]);
 
@@ -246,44 +240,14 @@
 
   return (
     <>
-<<<<<<< HEAD
-      <CollectionProductsGrid collection={collection} />
-    </>
-  );
-}
-=======
       {/* Structured Data */}
       <StructuredData
         data={allStructuredData}
         id="collection-structured-data"
       />
 
-      <div className="collection">
-        <h1>{displayTitle}</h1>
-        {displayDescription && (
-          <p className="collection-description">{displayDescription}</p>
-        )}
-        <PaginatedResourceSection
-          connection={collection.products}
-          resourcesClassName="products-grid"
-        >
-          {({node: product, index}) => (
-            <ProductItem
-              key={(product as any).id}
-              product={product as any}
-              loading={index < 8 ? 'eager' : undefined}
-            />
-          )}
-        </PaginatedResourceSection>
-        <Analytics.CollectionView
-          data={{
-            collection: {
-              id: collection.id,
-              handle: collection.handle,
-            },
-          }}
-        />
-      </div>
+      {/* Use the new CollectionProductsGrid from PR #11 */}
+      <CollectionProductsGrid collection={collection} />
 
       {/* Render Sanity page builder content if available */}
       {sanityCollectionPage?.pageBuilder &&
@@ -300,74 +264,7 @@
   );
 }
 
-const PRODUCT_ITEM_FRAGMENT = `#graphql
-  fragment MoneyProductItem on MoneyV2 {
-    amount
-    currencyCode
-  }
-  fragment ProductItem on Product {
-    id
-    handle
-    title
-    featuredImage {
-      id
-      altText
-      url
-      width
-      height
-    }
-    priceRange {
-      minVariantPrice {
-        ...MoneyProductItem
-      }
-      maxVariantPrice {
-        ...MoneyProductItem
-      }
-    }
-  }
-` as const;
-
-// NOTE: https://shopify.dev/docs/api/storefront/2022-04/objects/collection
-const COLLECTION_QUERY = `#graphql
-  ${PRODUCT_ITEM_FRAGMENT}
-  query Collection(
-    $handle: String!
-    $country: CountryCode
-    $language: LanguageCode
-    $first: Int
-    $last: Int
-    $startCursor: String
-    $endCursor: String
-  ) @inContext(country: $country, language: $language) {
-    collection(handle: $handle) {
-      id
-      handle
-      title
-      description
-      image {
-        url
-        altText
-      }
-      products(
-        first: $first,
-        last: $last,
-        before: $startCursor,
-        after: $endCursor
-      ) {
-        nodes {
-          ...ProductItem
-        }
-        pageInfo {
-          hasPreviousPage
-          hasNextPage
-          endCursor
-          startCursor
-        }
-      }
-    }
-  }
-` as const;
-
+// GraphQL query for SEO shop data
 const SHOP_SEO_QUERY = `#graphql
   query ShopSEO($country: CountryCode, $language: LanguageCode)
    @inContext(country: $country, language: $language) {
@@ -404,5 +301,4 @@
       }
     }
   }
-` as const;
->>>>>>> c0aeb30f
+` as const;