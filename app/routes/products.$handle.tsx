--- conflicted
+++ resolved
@@ -125,11 +125,6 @@
     throw new Error('Expected product handle to be defined');
   }
 
-<<<<<<< HEAD
-  const [{product}] = await Promise.all([
-    storefront.query(ProductQuery, {
-      variables: {handle, selectedOptions: getSelectedProductOptions(request)},
-=======
   // Create Sanity client for potential ProductPage lookup
   const sanityClient = createSanityClient(context.env);
 
@@ -162,8 +157,9 @@
   }
 
   // Step 3: Load Shopify product and settings in parallel, plus shop data for SEO
+  // Use the new ProductQuery from PR #10
   const [shopifyRes, settings, shopData] = await Promise.all([
-    storefront.query(PRODUCT_QUERY, {
+    storefront.query(ProductQuery, {
       variables: {
         handle: productHandle,
         selectedOptions: getSelectedProductOptions(request),
@@ -193,7 +189,6 @@
         error instanceof Error ? error.message : String(error),
       );
       return null;
->>>>>>> 9d6e5dd6
     }),
   ]);
 
@@ -225,43 +220,25 @@
   return {};
 }
 
-<<<<<<< HEAD
-export default function ProductHandle() {
-  const {product} = useLoaderData<typeof loader>();
-
-  return <ProductDetail product={product} />;
-}
-=======
 export default function Product() {
   const {product, sanityProductPage, settings, shopData} =
     useLoaderData<typeof loader>();
 
-  // Optimistically selects a variant with given available variant information
+  // Use name override from Sanity if available
+  const displayTitle = sanityProductPage?.nameOverride || product.title;
+
+  // Generate structured data for this product
+  const baseUrl =
+    shopData?.primaryDomain?.url || 'https://friends.sierranevada.com';
+
+  const siteStructuredData = generateSiteStructuredData(settings, shopData);
+
+  // Get selected variant for structured data
   const selectedVariant = useOptimisticVariant(
     product.selectedOrFirstAvailableVariant,
     getAdjacentAndFirstAvailableVariants(product),
   );
 
-  // Sets the search param to the selected variant without navigation
-  // only when no search params are set in the url
-  useSelectedOptionInUrlParam(selectedVariant.selectedOptions);
-
-  // Get the product options array
-  const productOptions = getProductOptions({
-    ...product,
-    selectedOrFirstAvailableVariant: selectedVariant,
-  });
-
-  const {title, descriptionHtml} = product;
-
-  // Use name override from Sanity if available
-  const displayTitle = sanityProductPage?.nameOverride || title;
-
-  // Generate structured data for this product
-  const baseUrl =
-    shopData?.primaryDomain?.url || 'https://friends.sierranevada.com';
-
-  const siteStructuredData = generateSiteStructuredData(settings, shopData);
   const productStructuredData = generateProductData(
     {
       name: displayTitle,
@@ -299,44 +276,8 @@
       {/* Structured Data */}
       <StructuredData data={allStructuredData} id="product-structured-data" />
 
-      <div className="product">
-        <ProductImage image={selectedVariant?.image} />
-        <div className="product-main">
-          <h1>{displayTitle}</h1>
-          <ProductPrice
-            price={selectedVariant?.price}
-            compareAtPrice={selectedVariant?.compareAtPrice}
-          />
-          <br />
-          <ProductForm
-            productOptions={productOptions}
-            selectedVariant={selectedVariant}
-          />
-          <br />
-          <br />
-          <p>
-            <strong>Description</strong>
-          </p>
-          <br />
-          <div dangerouslySetInnerHTML={{__html: descriptionHtml}} />
-          <br />
-        </div>
-        <Analytics.ProductView
-          data={{
-            products: [
-              {
-                id: product.id,
-                title: product.title,
-                price: selectedVariant?.price.amount || '0',
-                vendor: product.vendor,
-                variantId: selectedVariant?.id || '',
-                variantTitle: selectedVariant?.title || '',
-                quantity: 1,
-              },
-            ],
-          }}
-        />
-      </div>
+      {/* Use the new ProductDetail component from PR #10 */}
+      <ProductDetail product={product} />
 
       {/* Render Sanity page builder content if available */}
       {sanityProductPage?.pageBuilder &&
@@ -353,100 +294,7 @@
   );
 }
 
-const PRODUCT_VARIANT_FRAGMENT = `#graphql
-  fragment ProductVariant on ProductVariant {
-    availableForSale
-    compareAtPrice {
-      amount
-      currencyCode
-    }
-    id
-    image {
-      __typename
-      id
-      url
-      altText
-      width
-      height
-    }
-    price {
-      amount
-      currencyCode
-    }
-    product {
-      title
-      handle
-    }
-    selectedOptions {
-      name
-      value
-    }
-    sku
-    title
-    unitPrice {
-      amount
-      currencyCode
-    }
-  }
-` as const;
-
-const PRODUCT_FRAGMENT = `#graphql
-  fragment Product on Product {
-    id
-    title
-    vendor
-    handle
-    descriptionHtml
-    description
-    productType
-    tags
-    encodedVariantExistence
-    encodedVariantAvailability
-    options {
-      name
-      optionValues {
-        name
-        firstSelectableVariant {
-          ...ProductVariant
-        }
-        swatch {
-          color
-          image {
-            previewImage {
-              url
-            }
-          }
-        }
-      }
-    }
-    selectedOrFirstAvailableVariant(selectedOptions: $selectedOptions, ignoreUnknownOptions: true, caseInsensitiveMatch: true) {
-      ...ProductVariant
-    }
-    adjacentVariants (selectedOptions: $selectedOptions) {
-      ...ProductVariant
-    }
-    seo {
-      description
-      title
-    }
-  }
-  ${PRODUCT_VARIANT_FRAGMENT}
-` as const;
-
-const PRODUCT_QUERY = `#graphql
-  query Product(
-    $country: CountryCode
-    $handle: String!
-    $language: LanguageCode
-    $selectedOptions: [SelectedOptionInput!]!
-  ) @inContext(country: $country, language: $language) {
-    product(handle: $handle) {
-      ...Product
-    }
-  }
-  ${PRODUCT_FRAGMENT}
-` as const;
-
+// GraphQL query for SEO shop data
 const SHOP_SEO_QUERY = `#graphql
   query ShopSEO($country: CountryCode, $language: LanguageCode)
    @inContext(country: $country, language: $language) {
@@ -483,5 +331,4 @@
       }
     }
   }
-` as const;
->>>>>>> 9d6e5dd6
+` as const;