--- conflicted
+++ resolved
@@ -1,38 +1,3 @@
-<<<<<<< HEAD
-import {page} from './documents/page';
-import {blockContent} from './objects/blockContent';
-import {callToAction} from './objects/callToAction';
-import {collectionBlock} from './objects/collectionBlock';
-import {link} from './objects/link';
-import {mediaImage} from './objects/mediaImage';
-import {settings} from './singletons/settings';
-import {imageContentBlock} from './objects/imageContentBlock';
-import {linkButton} from './objects/linkButton';
-import {contentBlock} from './objects/contentBlock';
-import {imageBlock} from './objects/imageBlock';
-import {header} from './singletons/header';
-import {footer} from './singletons/footer';
-import announcementBar from './singletons/announcementBar';
-import {menu} from './objects/menu';
-import {faqBlock} from './objects/faqBlock';
-import {ctaBlock} from './objects/ctaBlock';
-import {homepage} from './singletons/homepage';
-import {productPage} from './documents/productPage';
-import {collectionPage} from './documents/collectionPage';
-import {specialComponentBlock} from './objects/specialComponentBlock';
-import {newsletterBlock} from './objects/newsletterBlock';
-import {mediaVimeo} from './objects/mediaVimeo';
-import {pageSection} from './objects/pageSection';
-import {openGraph, globalOpenGraph} from './objects/openGraph';
-
-export const schemaTypes = [
-  // Singletons
-  announcementBar,
-  footer,
-  header,
-  homepage,
-  settings,
-=======
 import documents from './documents';
 import objects from './objects';
 import singletons from './singletons';
@@ -40,7 +5,6 @@
 export const schemaTypes = [
   // Singletons
   ...singletons,
->>>>>>> f3afa11a
   // Documents
   ...documents,
   // Objects
